from django.contrib.auth.models import User
from django.contrib.postgres.fields import ArrayField
from django.contrib.postgres.fields import JSONField
from django.db import models
from django.db.models import Q, UniqueConstraint
from treebeard.mp_tree import MP_Node


# CURRICULUM DOCUMENTS
################################################################################

DIGITIZATION_METHODS = [
    ("manual_entry", "Manual data entry"),
    ("scan_manual", "Curriculum manually extracted from OCR"),
    ("automated_scan", "Automated stucture extraction via OCR"),
    ("website_scrape", "Curriculum scraped from website"),
    ("data_import", "Curriculum imported from data"),
]


class CurriculumDocument(models.Model):
    """
    Stores the metadata for a curriculum document, e.g. KICD standards for math.
    """

    # id = auto-incrementing integet primary key
    source_id = models.CharField(
        unique=True,
        max_length=200,
        help_text="A unique identifier for the source document",
    )
    title = models.CharField(max_length=200)
    country = models.CharField(max_length=200, help_text="Country")
    digitization_method = models.CharField(
        choices=DIGITIZATION_METHODS, max_length=200, help_text="Digitization method"
    )
    source_url = models.CharField(
        max_length=200, blank=True, help_text="URL of source used for this document"
    )
    # root = reverse relation on StandardNode.document
    created = models.DateTimeField(auto_now_add=True)
    # ? modified = models.DateTimeField(auto_now=True)
    is_draft = models.BooleanField(
        default=True, help_text="True for draft version of the curriculum data."
    )

    @property
    def root(self):
        return StandardNode.get_root_nodes().get(document=self)

    def __str__(self):
        return "{}: {} ({})".format(self.country, self.title, self.source_id)


# CURRICULUM DATA
################################################################################

NODE_KINDS = [
    ("document", "Curriculum document node"),
    ("level", "Grade level or age group"),  # level-based grouping
    ("subject", "Subject area"),  # e.g. Math, Phyiscis, IT, etc.
    ("topic", "Subject, section, or subsection"),  # strucural elements
    ("unit", "Standard entry"),  # Individual standard entries with LOs
<<<<<<< HEAD
    ("learning_objective", "Learning objective"),  # Granular learning objectives
=======
    ("content", "Content"),  # Content based curriculum information
    ("learning_objective", "Learning objective"),  # Granula learning objectives
>>>>>>> 350cf3d3
]


class StandardNode(MP_Node):
    """
    The individual elements of a curriculum structure.
    """

    # id = auto-incrementing integet primary key
    # path = inherited from MP_Node, e.g. ['0001'] for root node of tree_id 0001
    document = models.ForeignKey(
        "CurriculumDocument", related_name="nodes", on_delete=models.CASCADE
    )
    identifier = models.CharField(max_length=300)
    # source_id / source_url ?
    kind = models.CharField(max_length=100, choices=NODE_KINDS, default="unit")
    title = models.TextField(help_text="Title or description text for this node.")
    # the order of tree children within parent node
    sort_order = models.FloatField(default=1.0)
    node_order_by = ["sort_order"]

    # domain-specific
    time_units = models.FloatField(
        blank=True,
        null=True,
        help_text="A numeric value ~= to the # hours of instruction for this unit or topic",
    )
    notes = models.TextField(
        blank=True, help_text="Additional notes and modification attributes."
    )
    # basic model extensibility w/o changing base API
    extra_fields = JSONField(default=dict)

    # Human relevance jugments on edges between nodes
    @property
    def judgments(self):
        return HumanRelevanceJudgment.objects.filter(Q(node1=self) | Q(node2=self))

    def __str__(self):
        return "{} {}".format(self.identifier, self.title)

    def add_child(self, **kwargs):
        if "document" not in kwargs:
            kwargs["document"] = self.document
        return super().add_child(**kwargs)

    def get_earlier_siblings(self):
        return self.get_siblings().filter(sort_order__lt=self.sort_order)

    def get_later_siblings(self):
        return self.get_siblings().filter(sort_order__gt=self.sort_order)

    class Meta:
        constraints = [
            UniqueConstraint(  # Make sure every document has at most one tree
                name="single_root_per_document",
                fields=["document", "depth"],
                condition=Q(depth=1),
            )
        ]


# HUMAN JUDGMENTS
################################################################################


class HumanRelevanceJudgment(models.Model):
    """
    Stores human feedback about relevance for an `AlignmentEdge` between two nodes.
    Relevance edges are stored as directed edges but are logically undirected.
    """

    # id = auto-incrementing integet primary key
    node1 = models.ForeignKey(
        StandardNode, related_name="node1+", on_delete=models.CASCADE
    )
    node2 = models.ForeignKey(
        StandardNode, related_name="node2+", on_delete=models.CASCADE
    )

    # Relevnace rating: min = 0.0 (not relevant at all), max = 1.0 (highly relevant)
    rating = models.FloatField()
    # Optional confidence level: 1.0= 100% sure, 50% depends, 0% just guessing
    confidence = models.FloatField(blank=True, null=True)
    extra_fields = JSONField(default=dict)

    mode = models.CharField(max_length=30)  # manually added vs. rapid feedback
    # Save the info about the UI frontend used to provide judgment (team name)
    ui_name = models.CharField(max_length=100)
    ui_version_hash = models.CharField(max_length=100)
    user = models.ForeignKey(
        User, related_name="judgments", null=True, on_delete=models.SET_NULL
    )
    created = models.DateTimeField(auto_now_add=True)
    is_test_data = models.BooleanField(
        blank=True, null=True, help_text="True for held out test data."
    )

    def __str__(self):
        return "{} <--{}--> {}".format(
            repr(self.node1_id), self.rating, repr(self.node2_id)
        )


# MACHINE LEARNING
################################################################################


class MachineLearningModel(models.Model):
    """
    Stores metadata for a particular instance of ML model (code and training data).
    """

    # id = auto-incrementing integet primary key
    model_name = models.CharField(max_length=50)  # foldername/ = /api?model=foldername
    # get from git somehow e.g. count # commits that affect the folder for that ML model
    model_version = models.IntegerField()
    git_hash = models.CharField(max_length=200)
    created = models.DateTimeField(auto_now_add=True)


class Parameter(models.Model):
    """
    General-purpse key-value store. Used to store:
      - test_size (float-compatible str): proportion of human judgments to set
        aside for use as the testing set.
    """

    key = models.CharField(max_length=200, unique=True)
    value = models.CharField(max_length=200)
    created = models.DateTimeField(auto_now_add=True)
    modified = models.DateTimeField(auto_now=True)


class DataExport(models.Model):
    """
    Keep track when data exports was done and which folder it was saved to.
    """

    exportdirname = models.CharField(max_length=400, blank=True, null=True)
    started = models.DateTimeField(auto_now_add=True)
    finished = models.DateTimeField(blank=True, null=True)<|MERGE_RESOLUTION|>--- conflicted
+++ resolved
@@ -61,12 +61,8 @@
     ("subject", "Subject area"),  # e.g. Math, Phyiscis, IT, etc.
     ("topic", "Subject, section, or subsection"),  # strucural elements
     ("unit", "Standard entry"),  # Individual standard entries with LOs
-<<<<<<< HEAD
+    ("content", "Content"),  # Content based curriculum information
     ("learning_objective", "Learning objective"),  # Granular learning objectives
-=======
-    ("content", "Content"),  # Content based curriculum information
-    ("learning_objective", "Learning objective"),  # Granula learning objectives
->>>>>>> 350cf3d3
 ]
 
 

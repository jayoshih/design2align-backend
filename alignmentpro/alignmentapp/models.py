import os
import zipfile

from django.conf import settings
from django.contrib.postgres.fields import ArrayField
from django.contrib.postgres.fields import JSONField
from django.db import models
from django.db.models import Q, UniqueConstraint
from django.db.models.signals import post_save
from django.dispatch import receiver
from rest_framework.authtoken.models import Token
from treebeard.mp_tree import MP_Node


BACKGROUNDS = [
    ('instructional_designer', 'Instructional Designer'),
    ('curriculum', 'Curriculum Alignment Expert'),
    ('content_expert', "OER Expert"),
    ('teacher', 'Teacher/Coach'),
    ('designer', 'Designer or Frontend Developer'),
    ('developer', 'Technologist and/or Developer'),
    ('data_science', 'Machine Learning and Data Science'),
    ('metadata', 'Metadata'),
    ('other', 'Other')
]

ACTIONS = [
    ('reviewed_section', 'Reviewed Curriculum Document Section'),
    ('submitted_judgment', 'Submitted Human Judgment')
]


class UserProfile(models.Model):
    user = models.OneToOneField(settings.AUTH_USER_MODEL, on_delete=models.CASCADE, related_name='profile')
    background = models.CharField(max_length=50, choices=BACKGROUNDS, help_text="What is your background experience?")
    subject_areas = models.ManyToManyField(
        to='alignmentapp.SubjectArea',
        related_name='user_profiles',
        blank=True,
    )

    def __str__(self):
        return "Profile for {}".format(self.user.username)


class SubjectArea(models.Model):
    name = models.CharField(max_length=50)

    def __str__(self):
        return self.name


# CURRICULUM DOCUMENTS
################################################################################

DIGITIZATION_METHODS = [
    ("manual_entry", "Manual data entry"),
    ("scan_manual", "Curriculum manually extracted from OCR"),
    ("automated_scan", "Automated stucture extraction via OCR"),
    ("website_scrape", "Curriculum scraped from website"),
    ("data_import", "Curriculum imported from data"),
]


class CurriculumDocument(models.Model):
    """
    Stores the metadata for a curriculum document, e.g. KICD standards for math.
    """

    # id = auto-incrementing integet primary key
    source_id = models.CharField(
        unique=True,
        max_length=200,
        help_text="A unique identifier for the source document",
    )
    title = models.CharField(max_length=200)
    country = models.CharField(max_length=200, help_text="Country")
    digitization_method = models.CharField(
        choices=DIGITIZATION_METHODS, max_length=200, help_text="Digitization method"
    )
    source_url = models.CharField(
        max_length=200, blank=True, help_text="URL of source used for this document"
    )
    # root = reverse relation on StandardNode.document
    created = models.DateTimeField(auto_now_add=True)
    # ? modified = models.DateTimeField(auto_now=True)
    is_draft = models.BooleanField(
        default=True, help_text="True for draft version of the curriculum data."
    )

    @property
    def root(self):
        return StandardNode.get_root_nodes().get(document=self)

    def __str__(self):
        return "{}: {} ({})".format(self.country, self.title, self.source_id)


def overwriting_file_upload_name(section, filename):
    """
    Ensure section_zip files uploaded preserve their original name.
    """
    path = os.path.join(settings.UPLOADS_ROOT, filename)
    if os.path.exists(path):
        os.remove(path)
    return path

class DocumentSection(MP_Node):
    document = models.ForeignKey(
        "CurriculumDocument", related_name="chunks", on_delete=models.CASCADE
    )
    name = models.CharField(max_length=100)
    section_zip = models.FileField(null=True, blank=True, upload_to=overwriting_file_upload_name)
    num_chunks = models.IntegerField(default=0)
    text = models.TextField(null=True, blank=True)
<<<<<<< HEAD
    reviewed_by = models.ForeignKey(settings.AUTH_USER_MODEL, null=True, blank=True, related_name="section_reviews", on_delete=models.CASCADE)
=======
    reviewed_by = models.ForeignKey(settings.AUTH_USER_MODEL, null=True, blank=True, on_delete=models.CASCADE, related_name='section_reviews')
>>>>>>> d0b048b3
    is_draft = models.BooleanField(default=True)

    def __str__(self):
        return self.name

    @classmethod
    def get_section_for_review(cls):
        # make sure we return an item that has a file associated with it, and has not had a review session yet.
        return cls.objects.filter(reviewed_by=None).exclude(section_zip='').exclude(section_zip=None).first()

    def get_section_dir(self):
        """
        Gets the directory to store files in based on the document's hierarchy.

        :return: String path to directory if this node has a section_zip file, None otherwise.
        """
        if self.section_zip:
            dir_names = [self.name]
            parent = self.get_parent()
            while parent:
                dir_names.insert(0, parent.name)
                parent = parent.get_parent()
            if self.document:
                dir_names.insert(0, self.document.source_id)
            rel_path = os.path.sep.join(dir_names)
            return rel_path

        return None

    def save(self, *args, **kwargs):
        super(DocumentSection, self).save(*args, **kwargs)  # pre-save to process self.section_zip
        if self.section_zip:
            rel_path = self.get_section_dir()
            full_path = os.path.join(settings.SCANS_ROOT, rel_path)
            text_path = os.path.join(full_path, '{}_combined.txt'.format(self.name))
            if not os.path.exists(text_path):
                os.makedirs(full_path, exist_ok=True)

                zip = zipfile.ZipFile(self.section_zip.path)
                zip.extractall(full_path)
                zip.close()

            if not self.text or len(self.text) == 0:
                text = open(text_path, 'r', encoding='utf-8').read()
                # convert line breaks to new paragraphs to ease cleanup.
                self.text = "<p>{}</p>".format(text.replace("\r", "").replace("\n", "</p><p>") )

                super(DocumentSection, self).save(*args, **kwargs)

    class Meta:
        constraints = [
            UniqueConstraint(  # Make sure every document has at most one tree
                name="document_section_single_root",
                fields=["document", "depth"],
                condition=Q(depth=1),
            )
        ]

# CURRICULUM DATA
################################################################################


class StandardNode(MP_Node):
    """
    The individual elements of a curriculum structure.
    """

    # id = auto-incrementing integet primary key
    # path = inherited from MP_Node, e.g. ['0001'] for root node of tree_id 0001
    document = models.ForeignKey(
        "CurriculumDocument", related_name="nodes", on_delete=models.CASCADE
    )
    identifier = models.CharField(max_length=300)
    # source_id / source_url ?
    kind = models.CharField(max_length=100)
    title = models.TextField(help_text="Primary text that represents this node.")
    # the order of tree children within parent node
    sort_order = models.FloatField(default=1.0)
    node_order_by = ["sort_order"]

    # domain-specific
    time_units = models.FloatField(
        blank=True,
        null=True,
        help_text="A numeric value ~= to the # hours of instruction for this unit or topic",
    )
    notes = models.TextField(
        blank=True,
        help_text="Additional notes, description, and supporting text from the source.",
    )
    # basic model extensibility w/o changing base API
    extra_fields = JSONField(default=dict)

    # Human relevance jugments on edges between nodes
    @property
    def judgments(self):
        return HumanRelevanceJudgment.objects.filter(Q(node1=self) | Q(node2=self))

    def __str__(self):
        return "{} {}".format(self.identifier, self.title)

    def add_child(self, **kwargs):
        if "document" not in kwargs:
            kwargs["document"] = self.document
        return super().add_child(**kwargs)

    def get_earlier_siblings(self):
        return self.get_siblings().filter(sort_order__lt=self.sort_order)

    def get_later_siblings(self):
        return self.get_siblings().filter(sort_order__gt=self.sort_order)

    class Meta:
        constraints = [
            UniqueConstraint(  # Make sure every document has at most one tree
                name="single_root_per_document",
                fields=["document", "depth"],
                condition=Q(depth=1),
            )
        ]


# HUMAN JUDGMENTS
################################################################################


class HumanRelevanceJudgment(models.Model):
    """
    Stores human feedback about relevance for an `AlignmentEdge` between two nodes.
    Relevance edges are stored as directed edges but are logically undirected.
    """

    # id = auto-incrementing integet primary key
    node1 = models.ForeignKey(
        StandardNode, related_name="node1+", on_delete=models.CASCADE
    )
    node2 = models.ForeignKey(
        StandardNode, related_name="node2+", on_delete=models.CASCADE
    )

    # Relevnace rating: min = 0.0 (not relevant at all), max = 1.0 (highly relevant)
    rating = models.FloatField()
    # Optional confidence level: 1.0= 100% sure, 50% depends, 0% just guessing
    confidence = models.FloatField(blank=True, null=True)
    extra_fields = JSONField(default=dict)

    mode = models.CharField(max_length=30)  # manually added vs. rapid feedback
    # Save the info about the UI frontend used to provide judgment (team name)
    ui_name = models.CharField(max_length=100)
    ui_version_hash = models.CharField(max_length=100)
    user = models.ForeignKey(
        settings.AUTH_USER_MODEL, related_name="judgments", null=True, on_delete=models.SET_NULL
    )
    created = models.DateTimeField(auto_now_add=True)
    is_test_data = models.BooleanField(
        blank=True, null=True, help_text="True for held out test data."
    )

    def __str__(self):
        return "{} <--{}--> {}".format(
            repr(self.node1_id), self.rating, repr(self.node2_id)
        )


# MACHINE LEARNING
################################################################################


class Parameter(models.Model):
    """
    General-purpse key-value store. Used to store:
      - test_size (float-compatible str): proportion of human judgments to set
        aside for use as the testing set.
    """

    key = models.CharField(max_length=200, unique=True)
    value = models.CharField(max_length=200)
    created = models.DateTimeField(auto_now_add=True)
    modified = models.DateTimeField(auto_now=True)


class DataExport(models.Model):
    """
    Keep track when data exports was done and which folder it was saved to.
    """

    exportdirname = models.CharField(max_length=400, blank=True, null=True)
    started = models.DateTimeField(auto_now_add=True)
    finished = models.DateTimeField(blank=True, null=True)


# CAMPAIGNS
################################################################################

class Campaign(models.Model):
    """
    Campaigns set a particular goal, such as adding human judgments or doing curriculum document cleanup.
    While we may eventually want to have more sophisticated tracking, in this initial version, a
    campaign will have a start and end date, a target number of actions to complete, and both a base point
    value along with a completion reward.

    Example:
        "Add 500 new human judgments to the database. Points: 5 per judgment, Completion bonus: 100 points"

    Current progress can be calculated by checking all `UserActions` in the database that match the campaign and
    happened between `start` and `end` time, then dividing the count by the `target_num`.

    Leaderboards can be shown by adding up the points of each user who participated in the campaign.
    """
    title = models.CharField(max_length=200)
    type = models.CharField(max_length=100)
    target_num = models.IntegerField()
    start = models.DateTimeField()
    end = models.DateTimeField()
    completed = models.BooleanField(default=False)
    point_value = models.IntegerField()
    completion_points = models.IntegerField()

    def handle_campaign_completed(self):
        self.completed = True
        self.save()
        # TODO: add completion_bonus UserAction valued at self.completion_points to all users who contributed

    def get_campaign_progress(self):
        actions = UserActions.objects.filter(Q(campaign=self) | Q(type=self.type))
        if actions.count() >= self.target_num and not self.completed:
            self.handle_campaign_completed()
        percent = actions.count() / self.target_num
        return max(percent, 1) * 100


class UserAction(models.Model):
    """
    A user action is a record of an action performed by a user that awards points.
    While actions can be connected to campaigns, not all actions must be part of a campaign.
    (e.g. we could award points for registration, or filling out the profile, etc.)

    Action should be a string ID for a specific action performed, e.g. profile_completed, and we should
    keep a record of all possible actions and their point values. (In the db?)
    """
    user = models.ForeignKey(settings.AUTH_USER_MODEL, related_name="actions", on_delete=models.CASCADE)
    # if a campaign gets deleted at some point, make sure people don't wake up to missing points!
    campaign = models.ForeignKey('Campaign', null=True, blank=True, related_name="actions", on_delete=models.SET_NULL)
    action = models.CharField(max_length=100)
    points = models.IntegerField()
    timestamp = models.DateTimeField(auto_now_add=True)

    def __str__(self):
        return "{}: {} ({} points, {})".format(self.user.username, self.action, self.points, self.timestamp)


# SIGNALS
################################################################################

@receiver(post_save, sender=settings.AUTH_USER_MODEL)
def create_auth_token(sender, instance=None, created=False, **kwargs):
    """
    Make sure we auto-create an auth token for the user qwhenever a new user is created.
    """
    if created:
        Token.objects.create(user=instance)<|MERGE_RESOLUTION|>--- conflicted
+++ resolved
@@ -113,11 +113,7 @@
     section_zip = models.FileField(null=True, blank=True, upload_to=overwriting_file_upload_name)
     num_chunks = models.IntegerField(default=0)
     text = models.TextField(null=True, blank=True)
-<<<<<<< HEAD
-    reviewed_by = models.ForeignKey(settings.AUTH_USER_MODEL, null=True, blank=True, related_name="section_reviews", on_delete=models.CASCADE)
-=======
     reviewed_by = models.ForeignKey(settings.AUTH_USER_MODEL, null=True, blank=True, on_delete=models.CASCADE, related_name='section_reviews')
->>>>>>> d0b048b3
     is_draft = models.BooleanField(default=True)
 
     def __str__(self):
@@ -342,7 +338,7 @@
         # TODO: add completion_bonus UserAction valued at self.completion_points to all users who contributed
 
     def get_campaign_progress(self):
-        actions = UserActions.objects.filter(Q(campaign=self) | Q(type=self.type))
+        actions = UserAction.objects.filter(Q(campaign=self) | Q(type=self.type))
         if actions.count() >= self.target_num and not self.completed:
             self.handle_campaign_completed()
         percent = actions.count() / self.target_num

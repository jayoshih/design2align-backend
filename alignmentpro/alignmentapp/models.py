--- conflicted
+++ resolved
@@ -78,11 +78,7 @@
     )
     identifier = models.CharField(max_length=300)
     # source_id / source_url ?
-<<<<<<< HEAD
-    kind = models.CharField(max_length=50)
-=======
     kind = models.CharField(max_length=100, choices=NODE_KINDS, default="unit")
->>>>>>> 350cf3d3
     title = models.TextField(help_text="Title or description text for this node.")
     # the order of tree children within parent node
     sort_order = models.FloatField(default=1.0)

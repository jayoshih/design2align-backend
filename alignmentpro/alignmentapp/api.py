--- conflicted
+++ resolved
@@ -397,8 +397,8 @@
 def review_section(request):
     """
     Backend http://localhost:8000/api/section-review/ for the Thursday hacksession
-    for frontend see http://localhost:8000/#/curriculum_review  
-    POST to this URL to save human review edits for a section  
+    for frontend see http://localhost:8000/#/curriculum_review
+    POST to this URL to save human review edits for a section
     GET this URL to load the next available topic (is_draft=True + reviewed_by=None)
     """
     # POST
@@ -452,16 +452,11 @@
             'country': section.document.country
         },
         'section_id': section.pk,
-<<<<<<< HEAD
-        'image_url': image_url,
+        'image_url': image_url,   # still available, but deprecated
+        'image_urls': image_urls, # list of URLs of chunk images in this section
         'section_text': text,
         'section_name': section.name,
         'ancestors': section.get_ancestors().values_list('name', flat=True)
-=======
-        'image_url': image_url,   # still available, but deprecated
-        'image_urls': image_urls, # list of URLs of chunk images in this section
-        'section_text': text
->>>>>>> 52648aa5
     }
 
     return Response(vars)

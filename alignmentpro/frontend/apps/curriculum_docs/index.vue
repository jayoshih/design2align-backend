<template>
<<<<<<< HEAD
  <v-container fluid style="background-color: #edf4f8;">
    <v-content>
      <v-progress-circular v-if="loading" indeterminate color="grey" />
      <v-alert v-else-if="error" :value="true" color="warning" outline>
        {{ error }}
      </v-alert>
      <v-layout row wrap v-else>
        <v-flex xs12>
          <v-breadcrumbs :items="path">
            <template v-slot:divider>
              <v-icon>chevron_right</v-icon>
            </template>
            <template v-slot:item="props">
              <div class="breadcrumb">
                <Flag v-if="props.item.country" :country="props.item.country" />
                &nbsp;
                {{ props.item.text }}
              </div>
            </template>
          </v-breadcrumbs>
        </v-flex>
        <v-flex xs12 sm6 md4>
          <img :src="image_url" style="max-width:100%; max-height:100%" />
        </v-flex>
        <v-flex xs12 sm6 md8>
          <v-container fluid>
            <h3>
              Please mark up the following text according to the following
              rules:
            </h3>
            <ul>
              <li>
                Topics
                <v-tooltip top max-width="300px">
                  <template v-slot:activator="{ on }">
                    <v-icon class="help-icon" color="blue" small dark v-on="on"
                      >info_outline</v-icon
                    >
                  </template>
                  <span
                    >Under a given subject area, a topic is a subfield within
                    which a given learning objective falls; what the learning
                    objective is "about" (e.g. algebra)</span
                  >
                </v-tooltip>
                should be <b>bolded</b>
              </li>
              <li>
                Learning objectives
                <v-tooltip top max-width="300px">
                  <template v-slot:activator="{ on }">
                    <v-icon class="help-icon" color="blue" small dark v-on="on"
                      >info_outline</v-icon
                    >
                  </template>
                  <span
                    >This is what the student should know, understand, or be
                    able to do at the end of the activity/class/semester.
                    Learning objectives should always be framed as tasks with
                    verb statements, not noun phrases (e.g. "Seek and give
                    factual information")</span
                  >
                </v-tooltip>
                should be <em>italicized</em>
              </li>
              <li>
                Make sure each topic and learning objective is on its own line
              </li>
              <li>
                Please correct any spelling errors
              </li>
            </ul>
            <v-btn flat color="blue" @click="dialog = true">See Example</v-btn>
            <br />
            <v-divider />
            <br />
            <input type="hidden" name="section_id" :value="section_id" />
=======
  <v-container>
    <v-content>
      <div v-if="error">
        <p>{{ error }}</p>
      </div>
      <div v-else>
        <input type="hidden" name="section_id" :value="section_id" />
        <div style="height: 30px; width: 100vw; align: right">
          <v-btn color="primary" @click="submitDraftReview">Save</v-btn>
          <v-btn color="primary" @click="submitFinalReview">Finalize</v-btn>
        </div>
        <div style="overflow: scroll">
          <div style="width: 48%; float: left">
            <img :src="image_url" style="max-width:100%; max-height:100%" />
          </div>
          <div style="width: 48%; height:95vh; float: right">
>>>>>>> 52648aa5
            <Editor
              id="texteditor"
              :init="editorInit"
              v-model="section_text"
            ></Editor>
<<<<<<< HEAD
          </v-container>
        </v-flex>
        <v-flex xs12 style="text-align: right;">
          <v-btn dark large depressed color="blue" @click="submitReview"
            >Save</v-btn
          >
        </v-flex>
      </v-layout>
    </v-content>
    <v-dialog v-model="dialog" width="500">
      <v-card>
        <v-card-text>
          <p class="example-header">Before</p>
          <div class="example-text">
            <p>
              Algebra: Learner should be able to add numbers together, subtract
              numbers, and multiply numbers
            </p>
          </div>
          <br />
          <p class="example-header">After</p>
          <div class="example-text">
            <p><b>Algebra</b></p>
            <p><i>Add numbers together</i></p>
            <p><i>Subtract numbers</i></p>
            <p><i>Multiply numbers</i></p>
          </div>
        </v-card-text>
        <v-card-actions>
          <v-spacer></v-spacer>
          <v-btn dark depressed color="blue" @click="dialog = false">
            Got it!
          </v-btn>
        </v-card-actions>
      </v-card>
    </v-dialog>
=======
          </div>
        </div>
      </div>
    </v-content>
>>>>>>> 52648aa5
  </v-container>
</template>

<script>
<<<<<<< HEAD
import _ from "lodash";
=======
>>>>>>> 52648aa5
import Editor from "@tinymce/tinymce-vue";

import Flag from "../judgment/evaluation/Flag";
import { curriculumDocReviewResource } from "../../client";

export default {
  name: "CurriculumDocs",
  components: {
<<<<<<< HEAD
    Editor,
    Flag
=======
    Editor: Editor
>>>>>>> 52648aa5
  },
  created() {
    this.getSectionToReview();
  },
  computed: {
    editorInit() {
      return {
        height: "400px",
        menubar: false,
        plugins: "lists",
<<<<<<< HEAD
        toolbar: "bold italic | undo redo"
      };
    },
    path() {
      let list = _.map(this.ancestors, a => {
        return { text: a, country: null };
      });
      return [
        { country: this.curriculum.country, text: this.curriculum.title }
      ].concat(list);
=======
        toolbar: "bold italic | bullist | undo redo"
      };
>>>>>>> 52648aa5
    }
  },
  data() {
    return {
      error: null,
      image_url: "",
      section_id: null,
<<<<<<< HEAD
      section_text: "",
      curriculum: null,
      ancestors: [],
      loading: false,
      dialog: false
=======
      section_text: ""
>>>>>>> 52648aa5
    };
  },
  methods: {
    getSectionToReview() {
<<<<<<< HEAD
      this.loading = true;
      curriculumDocReviewResource
        .getRandomDocTopicForReview()
        .then(section_data => {
          this.loading = false;
=======
      curriculumDocReviewResource
        .getRandomDocTopicForReview()
        .then(section_data => {
>>>>>>> 52648aa5
          if (section_data["error"]) {
            this.error = section_data["error"];
          } else {
            this.image_url = section_data["image_url"];
            this.section_id = section_data["section_id"];
            this.section_text = section_data["section_text"];
<<<<<<< HEAD
            this.curriculum = section_data["document"];
            this.ancestors = section_data["ancestors"];
          }
        });
    },
    submitReview() {
      curriculumDocReviewResource.submitReview(
        this.section_id,
        this.section_text
=======
          }
        });
    },
    submitDraftReview() {
      this.submitReview();
    },
    submitFinalReview() {
      this.submitReview(true);
    },
    submitReview(final) {
      curriculumDocReviewResource.submitReview(
        this.section_id,
        this.section_text,
        final
>>>>>>> 52648aa5
      );
    }
  }
};
</script>

<style scoped>
.breadcrumb {
  font-size: 14pt;
}

.help-icon {
  cursor: pointer;
}

ul {
  font-size: 12pt;
}

.example-header {
  margin-bottom: 5px;
}

.v-card__text {
  font-size: 12pt;
}

.example-text {
  border: 1px solid #ccc;
  padding: 10px;
}
</style><|MERGE_RESOLUTION|>--- conflicted
+++ resolved
@@ -1,5 +1,4 @@
 <template>
-<<<<<<< HEAD
   <v-container fluid style="background-color: #edf4f8;">
     <v-content>
       <v-progress-circular v-if="loading" indeterminate color="grey" />
@@ -77,35 +76,31 @@
             <v-divider />
             <br />
             <input type="hidden" name="section_id" :value="section_id" />
-=======
-  <v-container>
-    <v-content>
-      <div v-if="error">
-        <p>{{ error }}</p>
-      </div>
-      <div v-else>
-        <input type="hidden" name="section_id" :value="section_id" />
-        <div style="height: 30px; width: 100vw; align: right">
-          <v-btn color="primary" @click="submitDraftReview">Save</v-btn>
-          <v-btn color="primary" @click="submitFinalReview">Finalize</v-btn>
-        </div>
-        <div style="overflow: scroll">
-          <div style="width: 48%; float: left">
-            <img :src="image_url" style="max-width:100%; max-height:100%" />
-          </div>
-          <div style="width: 48%; height:95vh; float: right">
->>>>>>> 52648aa5
             <Editor
               id="texteditor"
               :init="editorInit"
               v-model="section_text"
             ></Editor>
-<<<<<<< HEAD
           </v-container>
         </v-flex>
         <v-flex xs12 style="text-align: right;">
-          <v-btn dark large depressed color="blue" @click="submitReview"
+          <v-btn
+            color="blue"
+            large
+            depressed
+            round
+            outline
+            @click="submitDraftReview"
             >Save</v-btn
+          >
+          <v-btn
+            dark
+            color="blue"
+            large
+            depressed
+            round
+            @click="submitFinalReview"
+            >Finalize</v-btn
           >
         </v-flex>
       </v-layout>
@@ -137,20 +132,11 @@
         </v-card-actions>
       </v-card>
     </v-dialog>
-=======
-          </div>
-        </div>
-      </div>
-    </v-content>
->>>>>>> 52648aa5
   </v-container>
 </template>
 
 <script>
-<<<<<<< HEAD
 import _ from "lodash";
-=======
->>>>>>> 52648aa5
 import Editor from "@tinymce/tinymce-vue";
 
 import Flag from "../judgment/evaluation/Flag";
@@ -159,12 +145,8 @@
 export default {
   name: "CurriculumDocs",
   components: {
-<<<<<<< HEAD
     Editor,
     Flag
-=======
-    Editor: Editor
->>>>>>> 52648aa5
   },
   created() {
     this.getSectionToReview();
@@ -175,7 +157,6 @@
         height: "400px",
         menubar: false,
         plugins: "lists",
-<<<<<<< HEAD
         toolbar: "bold italic | undo redo"
       };
     },
@@ -186,10 +167,6 @@
       return [
         { country: this.curriculum.country, text: this.curriculum.title }
       ].concat(list);
-=======
-        toolbar: "bold italic | bullist | undo redo"
-      };
->>>>>>> 52648aa5
     }
   },
   data() {
@@ -197,47 +174,28 @@
       error: null,
       image_url: "",
       section_id: null,
-<<<<<<< HEAD
       section_text: "",
       curriculum: null,
       ancestors: [],
       loading: false,
       dialog: false
-=======
-      section_text: ""
->>>>>>> 52648aa5
     };
   },
   methods: {
     getSectionToReview() {
-<<<<<<< HEAD
       this.loading = true;
       curriculumDocReviewResource
         .getRandomDocTopicForReview()
         .then(section_data => {
           this.loading = false;
-=======
-      curriculumDocReviewResource
-        .getRandomDocTopicForReview()
-        .then(section_data => {
->>>>>>> 52648aa5
           if (section_data["error"]) {
             this.error = section_data["error"];
           } else {
             this.image_url = section_data["image_url"];
             this.section_id = section_data["section_id"];
             this.section_text = section_data["section_text"];
-<<<<<<< HEAD
             this.curriculum = section_data["document"];
             this.ancestors = section_data["ancestors"];
-          }
-        });
-    },
-    submitReview() {
-      curriculumDocReviewResource.submitReview(
-        this.section_id,
-        this.section_text
-=======
           }
         });
     },
@@ -252,7 +210,6 @@
         this.section_id,
         this.section_text,
         final
->>>>>>> 52648aa5
       );
     }
   }

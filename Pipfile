--- conflicted
+++ resolved
@@ -16,11 +16,8 @@
 markdown = "*"
 django-filter = "*"
 requests = "*"
-<<<<<<< HEAD
 django-allauth = "*"
-=======
 xmltodict = "*"
->>>>>>> b5663c77
 ipython = "*"
 django-cors-headers = "*"
 

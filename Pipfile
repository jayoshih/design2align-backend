[[source]]
name = "pypi"
url = "https://pypi.org/simple"
verify_ssl = true

[dev-packages]
ipython = "*"
pyflakes = "*"
django-extensions = "*"

[packages]
django = "*"
django-treebeard = "*"
psycopg2-binary = "*"
djangorestframework = "*"
markdown = "*"
django-filter = "*"
requests = "*"
<<<<<<< HEAD
django-allauth = "*"
=======
ipython = "*"
django-cors-headers = "*"
>>>>>>> 350cf3d3

[requires]
python_version = "3.6"<|MERGE_RESOLUTION|>--- conflicted
+++ resolved
@@ -16,12 +16,9 @@
 markdown = "*"
 django-filter = "*"
 requests = "*"
-<<<<<<< HEAD
 django-allauth = "*"
-=======
 ipython = "*"
 django-cors-headers = "*"
->>>>>>> 350cf3d3
 
 [requires]
 python_version = "3.6"